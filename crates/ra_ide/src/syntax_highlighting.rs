//! FIXME: write short doc here

use rustc_hash::{FxHashMap, FxHashSet};

use hir::{InFile, Name};
use ra_db::SourceDatabase;
use ra_prof::profile;
use ra_syntax::{ast, AstNode, Direction, SyntaxElement, SyntaxKind, SyntaxKind::*, TextRange, T};

use crate::{
    db::RootDatabase,
    references::{
        classify_name, classify_name_ref,
        NameKind::{self, *},
    },
    FileId,
};

#[derive(Debug)]
pub struct HighlightedRange {
    pub range: TextRange,
    pub tag: &'static str,
    pub binding_hash: Option<u64>,
}

fn is_control_keyword(kind: SyntaxKind) -> bool {
    match kind {
        T![for]
        | T![loop]
        | T![while]
        | T![continue]
        | T![break]
        | T![if]
        | T![else]
        | T![match]
        | T![return] => true,
        _ => false,
    }
}

pub(crate) fn highlight(db: &RootDatabase, file_id: FileId) -> Vec<HighlightedRange> {
    let _p = profile("highlight");
    let parse = db.parse(file_id);
    let root = parse.tree().syntax().clone();

    fn calc_binding_hash(file_id: FileId, name: &Name, shadow_count: u32) -> u64 {
        fn hash<T: std::hash::Hash + std::fmt::Debug>(x: T) -> u64 {
            use std::{collections::hash_map::DefaultHasher, hash::Hasher};

            let mut hasher = DefaultHasher::new();
            x.hash(&mut hasher);
            hasher.finish()
        }

        hash((file_id, name, shadow_count))
    }

    // Visited nodes to handle highlighting priorities
    // FIXME: retain only ranges here
    let mut highlighted: FxHashSet<SyntaxElement> = FxHashSet::default();
    let mut bindings_shadow_count: FxHashMap<Name, u32> = FxHashMap::default();

    let mut res = Vec::new();
    for node in root.descendants_with_tokens() {
        if highlighted.contains(&node) {
            continue;
        }
        let mut binding_hash = None;
        let tag = match node.kind() {
            FN_DEF => {
                bindings_shadow_count.clear();
                continue;
            }
            COMMENT => "comment",
            STRING | RAW_STRING | RAW_BYTE_STRING | BYTE_STRING => "string",
            ATTR => "attribute",
            NAME_REF => {
                if node.ancestors().any(|it| it.kind() == ATTR) {
                    continue;
                }

                let name_ref = node.as_node().cloned().and_then(ast::NameRef::cast).unwrap();
                let name_kind =
                    classify_name_ref(db, InFile::new(file_id.into(), &name_ref)).map(|d| d.kind);

                if let Some(Local(local)) = &name_kind {
                    if let Some(name) = local.name(db) {
                        let shadow_count = bindings_shadow_count.entry(name.clone()).or_default();
                        binding_hash = Some(calc_binding_hash(file_id, &name, *shadow_count))
                    }
                };

                name_kind.map_or("text", |it| highlight_name(db, it))
            }
            NAME => {
                let name = node.as_node().cloned().and_then(ast::Name::cast).unwrap();
                let name_kind =
                    classify_name(db, InFile::new(file_id.into(), &name)).map(|d| d.kind);

                if let Some(Local(local)) = &name_kind {
                    if let Some(name) = local.name(db) {
                        let shadow_count = bindings_shadow_count.entry(name.clone()).or_default();
                        *shadow_count += 1;
                        binding_hash = Some(calc_binding_hash(file_id, &name, *shadow_count))
                    }
                };

                match name_kind {
                    Some(name_kind) => highlight_name(db, name_kind),
                    None => name.syntax().parent().map_or("function", |x| match x.kind() {
                        STRUCT_DEF | ENUM_DEF | TRAIT_DEF | TYPE_ALIAS_DEF => "type",
                        TYPE_PARAM => "type.param",
                        RECORD_FIELD_DEF => "field",
                        _ => "function",
                    }),
                }
            }
            INT_NUMBER | FLOAT_NUMBER => "literal.numeric",
            BYTE => "literal.byte",
            CHAR => "literal.char",
            LIFETIME => "lifetime",
            T![unsafe] => "keyword.unsafe",
            k if is_control_keyword(k) => "keyword.control",
            k if k.is_keyword() => "keyword",
            _ => {
                if let Some(macro_call) = node.as_node().cloned().and_then(ast::MacroCall::cast) {
                    if let Some(path) = macro_call.path() {
                        if let Some(segment) = path.segment() {
                            if let Some(name_ref) = segment.name_ref() {
                                highlighted.insert(name_ref.syntax().clone().into());
                                let range_start = name_ref.syntax().text_range().start();
                                let mut range_end = name_ref.syntax().text_range().end();
                                for sibling in path.syntax().siblings_with_tokens(Direction::Next) {
                                    match sibling.kind() {
                                        T![!] | IDENT => range_end = sibling.text_range().end(),
                                        _ => (),
                                    }
                                }
                                res.push(HighlightedRange {
                                    range: TextRange::from_to(range_start, range_end),
                                    tag: "macro",
                                    binding_hash: None,
                                })
                            }
                        }
                    }
                }
                continue;
            }
        };
        res.push(HighlightedRange { range: node.text_range(), tag, binding_hash })
    }
    res
}

pub(crate) fn highlight_as_html(db: &RootDatabase, file_id: FileId, rainbow: bool) -> String {
    let parse = db.parse(file_id);

    fn rainbowify(seed: u64) -> String {
        use rand::prelude::*;
        let mut rng = SmallRng::seed_from_u64(seed);
        format!(
            "hsl({h},{s}%,{l}%)",
            h = rng.gen_range::<u16, _, _>(0, 361),
            s = rng.gen_range::<u16, _, _>(42, 99),
            l = rng.gen_range::<u16, _, _>(40, 91),
        )
    }

    let mut ranges = highlight(db, file_id);
    ranges.sort_by_key(|it| it.range.start());
    // quick non-optimal heuristic to intersect token ranges and highlighted ranges
    let mut frontier = 0;
    let mut could_intersect: Vec<&HighlightedRange> = Vec::new();

    let mut buf = String::new();
    buf.push_str(&STYLE);
    buf.push_str("<pre><code>");
    let tokens = parse.tree().syntax().descendants_with_tokens().filter_map(|it| it.into_token());
    for token in tokens {
        could_intersect.retain(|it| token.text_range().start() <= it.range.end());
        while let Some(r) = ranges.get(frontier) {
            if r.range.start() <= token.text_range().end() {
                could_intersect.push(r);
                frontier += 1;
            } else {
                break;
            }
        }
        let text = html_escape(&token.text());
        let ranges = could_intersect
            .iter()
            .filter(|it| token.text_range().is_subrange(&it.range))
            .collect::<Vec<_>>();
        if ranges.is_empty() {
            buf.push_str(&text);
        } else {
            let classes = ranges.iter().map(|x| x.tag).collect::<Vec<_>>().join(" ");
            let binding_hash = ranges.first().and_then(|x| x.binding_hash);
            let color = match (rainbow, binding_hash) {
                (true, Some(hash)) => format!(
                    " data-binding-hash=\"{}\" style=\"color: {};\"",
                    hash,
                    rainbowify(hash)
                ),
                _ => "".into(),
            };
            buf.push_str(&format!("<span class=\"{}\"{}>{}</span>", classes, color, text));
        }
    }
    buf.push_str("</code></pre>");
    buf
}

fn highlight_name(db: &RootDatabase, name_kind: NameKind) -> &'static str {
    match name_kind {
        Macro(_) => "macro",
        Field(_) => "field",
        AssocItem(hir::AssocItem::Function(_)) => "function",
        AssocItem(hir::AssocItem::Const(_)) => "constant",
        AssocItem(hir::AssocItem::TypeAlias(_)) => "type.alias",
        Def(hir::ModuleDef::Module(_)) => "module",
        Def(hir::ModuleDef::Function(_)) => "function",
        Def(hir::ModuleDef::Adt(_)) => "type",
        Def(hir::ModuleDef::EnumVariant(_)) => "constant",
        Def(hir::ModuleDef::Const(_)) => "constant",
        Def(hir::ModuleDef::Static(_)) => "constant",
<<<<<<< HEAD
        Def(hir::ModuleDef::Trait(_)) => "type.trait",
        Def(hir::ModuleDef::TypeAlias(_)) => "type.alias",
        Def(hir::ModuleDef::BuiltinType(_)) => "type.builtin",
        SelfType(_) => "type.self",
        GenericParam(_) => "type.param",
=======
        Def(hir::ModuleDef::Trait(_)) => "type",
        Def(hir::ModuleDef::TypeAlias(_)) => "type",
        Def(hir::ModuleDef::BuiltinType(_)) => "type",
        SelfType(_) | TypeParam(_) => "type",
>>>>>>> 9e551d54
        Local(local) => {
            if local.is_mut(db) {
                "variable.mut"
            } else if local.ty(db).is_mutable_reference() {
                "variable.mut"
            } else {
                "variable"
            }
        }
    }
}

//FIXME: like, real html escaping
fn html_escape(text: &str) -> String {
    text.replace("<", "&lt;").replace(">", "&gt;")
}

const STYLE: &str = "
<style>
body                { margin: 0; }
pre                 { color: #DCDCCC; background: #3F3F3F; font-size: 22px; padding: 0.4em; }

.comment            { color: #629755; }
.string             { color: #6A8759; }
.field              { color: #9876AA; }
.function           { color: #FFC66D; }
.type\\.param       { color: #20999D; }
.builtin            { color: #DD6718; }
.text               { color: #DCDCCC; }
<<<<<<< HEAD
.attribute          { color: #BBB529; }
.literal\\.numeric  { color: #6897BB; }
.literal\\.char     { color: #6A8759; }
.macro              { color: #4EADE5; }
=======
.type               { color: #7CB8BB; }
.attribute          { color: #94BFF3; }
.literal            { color: #BFEBBF; }
.macro              { color: #94BFF3; }
>>>>>>> 9e551d54
.variable           { color: #DCDCCC; }
.variable\\.mut     { color: #DCDCCC; text-decoration: underline; }

.keyword            { color: #CC7832; }
.keyword\\.unsafe   { color: #DFAF8F; }
.keyword\\.control  { color: #CC7832; font-weight: bold; }
</style>
";

#[cfg(test)]
mod tests {
    use crate::mock_analysis::single_file;
    use test_utils::{assert_eq_text, project_dir, read_text};

    #[test]
    fn test_highlighting() {
        let (analysis, file_id) = single_file(
            r#"

#[derive(Clone, Debug)]
struct Foo {
    pub x: i32,
    pub y: i32,
}

fn foo<T>() -> T {
    unimplemented!();
    foo::<i32>();
}

// comment
fn main() {
    println!("Hello, {}!", 92);
    let e = Option::None;

    let mut vec = Vec::new();
    if true {
        vec.push(Foo { x: 0, y: 1 });
    }
    unsafe { vec.set_len(0); }

    let mut x = 42;
    let y = &mut x;
    let z = &y;

    y;
}

enum E<X> {
    V(X)
}

impl<X> E<X> {
    fn new<T>() -> E<T> {}
}
"#
            .trim(),
        );
        let dst_file = project_dir().join("crates/ra_ide/src/snapshots/highlighting.html");
        let actual_html = &analysis.highlight_as_html(file_id, false).unwrap();
        let expected_html = &read_text(&dst_file);
        std::fs::write(dst_file, &actual_html).unwrap();
        assert_eq_text!(expected_html, actual_html);
    }

    #[test]
    fn test_rainbow_highlighting() {
        let (analysis, file_id) = single_file(
            r#"
fn main() {
    let hello = "hello";
    let x = hello.to_string();
    let y = hello.to_string();

    let x = "other color please!";
    let y = x.to_string();
}

fn bar() {
    let mut hello = "hello";
}
"#
            .trim(),
        );
        let dst_file = project_dir().join("crates/ra_ide/src/snapshots/rainbow_highlighting.html");
        let actual_html = &analysis.highlight_as_html(file_id, true).unwrap();
        let expected_html = &read_text(&dst_file);
        std::fs::write(dst_file, &actual_html).unwrap();
        assert_eq_text!(expected_html, actual_html);
    }
}<|MERGE_RESOLUTION|>--- conflicted
+++ resolved
@@ -225,18 +225,11 @@
         Def(hir::ModuleDef::EnumVariant(_)) => "constant",
         Def(hir::ModuleDef::Const(_)) => "constant",
         Def(hir::ModuleDef::Static(_)) => "constant",
-<<<<<<< HEAD
         Def(hir::ModuleDef::Trait(_)) => "type.trait",
         Def(hir::ModuleDef::TypeAlias(_)) => "type.alias",
         Def(hir::ModuleDef::BuiltinType(_)) => "type.builtin",
         SelfType(_) => "type.self",
-        GenericParam(_) => "type.param",
-=======
-        Def(hir::ModuleDef::Trait(_)) => "type",
-        Def(hir::ModuleDef::TypeAlias(_)) => "type",
-        Def(hir::ModuleDef::BuiltinType(_)) => "type",
-        SelfType(_) | TypeParam(_) => "type",
->>>>>>> 9e551d54
+        GenericParam(_) | TypeParam(_) => "type.param",
         Local(local) => {
             if local.is_mut(db) {
                 "variable.mut"
@@ -266,17 +259,10 @@
 .type\\.param       { color: #20999D; }
 .builtin            { color: #DD6718; }
 .text               { color: #DCDCCC; }
-<<<<<<< HEAD
 .attribute          { color: #BBB529; }
 .literal\\.numeric  { color: #6897BB; }
 .literal\\.char     { color: #6A8759; }
 .macro              { color: #4EADE5; }
-=======
-.type               { color: #7CB8BB; }
-.attribute          { color: #94BFF3; }
-.literal            { color: #BFEBBF; }
-.macro              { color: #94BFF3; }
->>>>>>> 9e551d54
 .variable           { color: #DCDCCC; }
 .variable\\.mut     { color: #DCDCCC; text-decoration: underline; }
 
