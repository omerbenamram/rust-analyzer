import seedrandom = require('seedrandom');
import * as vscode from 'vscode';
import * as lc from 'vscode-languageclient';
import * as scopes from './scopes';
import * as scopesMapper from './scopes_mapper';

import { Server } from './server';

export interface Decoration {
    range: lc.Range;
    tag: string;
    bindingHash?: string;
}

// Based on this HSL-based color generator: https://gist.github.com/bendc/76c48ce53299e6078a76
function fancify(seed: string, shade: 'light' | 'dark') {
    const random = seedrandom(seed);
    const randomInt = (min: number, max: number) => {
        return Math.floor(random() * (max - min + 1)) + min;
    };

    const h = randomInt(0, 360);
    const s = randomInt(42, 98);
    const l = shade === 'light' ? randomInt(15, 40) : randomInt(40, 90);
    return `hsl(${h},${s}%,${l}%)`;
}

function createDecorationFromTextmate(
    themeStyle: scopes.TextMateRuleSettings
): vscode.TextEditorDecorationType {
    const decorationOptions: vscode.DecorationRenderOptions = {};
    decorationOptions.rangeBehavior = vscode.DecorationRangeBehavior.OpenOpen;

    if (themeStyle.foreground) {
        decorationOptions.color = themeStyle.foreground;
    }

    if (themeStyle.background) {
        decorationOptions.backgroundColor = themeStyle.background;
    }

    if (themeStyle.fontStyle) {
        const parts: string[] = themeStyle.fontStyle.split(' ');
        parts.forEach(part => {
            switch (part) {
                case 'italic':
                    decorationOptions.fontStyle = 'italic';
                    break;
                case 'bold':
                    decorationOptions.fontWeight = 'bold';
                    break;
                case 'underline':
                    decorationOptions.textDecoration = 'underline';
                    break;
                default:
                    break;
            }
        });
    }
    return vscode.window.createTextEditorDecorationType(decorationOptions);
}

export class Highlighter {
    private static initDecorations(): Map<
        string,
        vscode.TextEditorDecorationType
    > {
        const decoration = (
            tag: string,
            textDecoration?: string,
        ): [string, vscode.TextEditorDecorationType] => {
<<<<<<< HEAD
            const rule = scopesMapper.toRule(tag, scopes.find);

            if (rule) {
                const decor = createDecorationFromTextmate(rule);
                return [tag, decor];
            } else {
                const fallBackTag = 'ralsp.' + tag;
                // console.log(' ');
                // console.log('Missing theme for: <"' + tag + '"> for following mapped scopes:');
                // console.log(scopesMapper.find(tag));
                // console.log('Falling back to values defined in: ' + fallBackTag);
                // console.log(' ');
                const color = new vscode.ThemeColor(fallBackTag);
                const decor = vscode.window.createTextEditorDecorationType({
                    color,
                    textDecoration
                });
                return [tag, decor];
            }
=======
            const color = new vscode.ThemeColor('ralsp.' + tag);
            const decor = vscode.window.createTextEditorDecorationType({
                color,
                textDecoration,
            });
            return [tag, decor];
>>>>>>> ebc95af2
        };

        const decorations: Iterable<[
            string,
            vscode.TextEditorDecorationType,
        ]> = [
            decoration('comment'),
            decoration('string'),
            decoration('keyword'),
            decoration('keyword.control'),
            decoration('keyword.unsafe'),
            decoration('function'),
            decoration('parameter'),
            decoration('constant'),
            decoration('type'),
            decoration('builtin'),
            decoration('text'),
            decoration('attribute'),
            decoration('literal'),
            decoration('macro'),
            decoration('variable'),
            decoration('variable.mut', 'underline'),
            decoration('field'),
            decoration('module'),
        ];

        return new Map<string, vscode.TextEditorDecorationType>(decorations);
    }

    private decorations: Map<
        string,
        vscode.TextEditorDecorationType
    > | null = null;

    public removeHighlights() {
        if (this.decorations == null) {
            return;
        }

        // Decorations are removed when the object is disposed
        for (const decoration of this.decorations.values()) {
            decoration.dispose();
        }

        this.decorations = null;
    }

    public setHighlights(editor: vscode.TextEditor, highlights: Decoration[]) {
        // Initialize decorations if necessary
        //
        // Note: decoration objects need to be kept around so we can dispose them
        // if the user disables syntax highlighting

        if (this.decorations == null) {
            this.decorations = Highlighter.initDecorations();
        }

        const byTag: Map<string, vscode.Range[]> = new Map();
        const colorfulIdents: Map<
            string,
            [vscode.Range[], boolean]
        > = new Map();
        const rainbowTime = Server.config.rainbowHighlightingOn;

        for (const tag of this.decorations.keys()) {
            byTag.set(tag, []);
        }

        for (const d of highlights) {
            if (!byTag.get(d.tag)) {
                continue;
            }

            if (rainbowTime && d.bindingHash) {
                if (!colorfulIdents.has(d.bindingHash)) {
                    const mut = d.tag.endsWith('.mut');
                    colorfulIdents.set(d.bindingHash, [[], mut]);
                }
                colorfulIdents
                    .get(d.bindingHash)![0]
                    .push(
                        Server.client.protocol2CodeConverter.asRange(d.range),
                    );
            } else {
                byTag
                    .get(d.tag)!
                    .push(
                        Server.client.protocol2CodeConverter.asRange(d.range),
                    );
            }
        }

        for (const tag of byTag.keys()) {
            const dec = this.decorations.get(
                tag,
            ) as vscode.TextEditorDecorationType;
            const ranges = byTag.get(tag)!;

            editor.setDecorations(dec, ranges);
        }

        for (const [hash, [ranges, mut]] of colorfulIdents.entries()) {
            const textDecoration = mut ? 'underline' : undefined;
            const dec = vscode.window.createTextEditorDecorationType({
                light: { color: fancify(hash, 'light'), textDecoration },
                dark: { color: fancify(hash, 'dark'), textDecoration },
            });
            editor.setDecorations(dec, ranges);
        }
    }
}<|MERGE_RESOLUTION|>--- conflicted
+++ resolved
@@ -69,7 +69,6 @@
             tag: string,
             textDecoration?: string,
         ): [string, vscode.TextEditorDecorationType] => {
-<<<<<<< HEAD
             const rule = scopesMapper.toRule(tag, scopes.find);
 
             if (rule) {
@@ -89,14 +88,6 @@
                 });
                 return [tag, decor];
             }
-=======
-            const color = new vscode.ThemeColor('ralsp.' + tag);
-            const decor = vscode.window.createTextEditorDecorationType({
-                color,
-                textDecoration,
-            });
-            return [tag, decor];
->>>>>>> ebc95af2
         };
 
         const decorations: Iterable<[
